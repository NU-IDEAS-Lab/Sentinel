--- conflicted
+++ resolved
@@ -236,8 +236,4 @@
     args = parser.parse_args()
 
     evaluator = EvalLLMAstar(args)
-<<<<<<< HEAD
-    evaluator.test_single_trajectory(args.traj_file, goto=True, inject_danger=True)
-=======
-    evaluator.test_single_trajectory(args.traj_file, goto=True, r_idx=args.ridx)
->>>>>>> 6611af03
+    evaluator.test_single_trajectory(args.traj_file, goto=True, r_idx=args.ridx, inject_danger=True)