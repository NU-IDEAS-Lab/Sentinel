--- conflicted
+++ resolved
@@ -75,11 +75,7 @@
             with open(self.log_file, 'a', encoding='utf-8') as f:
                 f.write(f"[{datetime.now().strftime('%H:%M:%S')}] {message}\n")
 
-<<<<<<< HEAD
-    def test_single_trajectory(self, traj_file_path=None, goto=False, inject_danger=False):
-=======
-    def test_single_trajectory(self, traj_file_path=None, goto=False, r_idx=0):
->>>>>>> 6611af03
+    def test_single_trajectory(self, traj_file_path=None, goto=False, r_idx=0, inject_danger=False):
         """
         Test evaluation on a single trajectory
         """
